--- conflicted
+++ resolved
@@ -12,12 +12,8 @@
 		"activityBarBadge.background": "#007ACC",
 		"sideBarTitle.foreground": "#6F6F6F",
 		"list.hoverBackground": "#E8E8E8",
-<<<<<<< HEAD
-		"input.placeholderForeground": "#767676"
-=======
-		"input.placeholderForeground": "#ADADAD",
+		"input.placeholderForeground": "#767676",
 		"settings.textInputBorder": "#CECECE",
 		"settings.numberInputBorder": "#CECECE"
->>>>>>> 0027da0d
 	}
 }