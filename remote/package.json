--- conflicted
+++ resolved
@@ -20,12 +20,8 @@
     "vscode-proxy-agent": "0.4.0",
     "vscode-ripgrep": "^1.5.5",
     "vscode-textmate": "^4.2.2",
-<<<<<<< HEAD
     "vsda": "https://github.com/microsoft/vsda.git#45edd3db96a5e308a5cfc817d1ee42f6d96e1659",
-    "xterm": "3.15.0-beta88",
-=======
     "xterm": "3.15.0-beta89",
->>>>>>> 3a242317
     "xterm-addon-search": "0.2.0-beta3",
     "xterm-addon-web-links": "0.1.0-beta10",
     "yauzl": "^2.9.2",
