/*---------------------------------------------------------------------------------------------
 *  Copyright (c) Microsoft Corporation. All rights reserved.
 *  Licensed under the MIT License. See License.txt in the project root for license information.
 *--------------------------------------------------------------------------------------------*/
'use strict';

import * as assert from 'assert';
import { Scanner, TokenType, SnippetParser, Text, Placeholder, Variable, Marker, TextmateSnippet, Choice, FormatString } from 'vs/editor/contrib/snippet/browser/snippetParser';

suite('SnippetParser', () => {

	test('Scanner', () => {

		const scanner = new Scanner();
		assert.equal(scanner.next().type, TokenType.EOF);

		scanner.text('abc');
		assert.equal(scanner.next().type, TokenType.VariableName);
		assert.equal(scanner.next().type, TokenType.EOF);

		scanner.text('{{abc}}');
		assert.equal(scanner.next().type, TokenType.CurlyOpen);
		assert.equal(scanner.next().type, TokenType.CurlyOpen);
		assert.equal(scanner.next().type, TokenType.VariableName);
		assert.equal(scanner.next().type, TokenType.CurlyClose);
		assert.equal(scanner.next().type, TokenType.CurlyClose);
		assert.equal(scanner.next().type, TokenType.EOF);

		scanner.text('abc() ');
		assert.equal(scanner.next().type, TokenType.VariableName);
		assert.equal(scanner.next().type, TokenType.Format);
		assert.equal(scanner.next().type, TokenType.EOF);

		scanner.text('abc 123');
		assert.equal(scanner.next().type, TokenType.VariableName);
		assert.equal(scanner.next().type, TokenType.Format);
		assert.equal(scanner.next().type, TokenType.Int);
		assert.equal(scanner.next().type, TokenType.EOF);

		scanner.text('$foo');
		assert.equal(scanner.next().type, TokenType.Dollar);
		assert.equal(scanner.next().type, TokenType.VariableName);
		assert.equal(scanner.next().type, TokenType.EOF);

		scanner.text('$foo_bar');
		assert.equal(scanner.next().type, TokenType.Dollar);
		assert.equal(scanner.next().type, TokenType.VariableName);
		assert.equal(scanner.next().type, TokenType.EOF);

		scanner.text('$foo-bar');
		assert.equal(scanner.next().type, TokenType.Dollar);
		assert.equal(scanner.next().type, TokenType.VariableName);
		assert.equal(scanner.next().type, TokenType.Dash);
		assert.equal(scanner.next().type, TokenType.VariableName);
		assert.equal(scanner.next().type, TokenType.EOF);

		scanner.text('${foo}');
		assert.equal(scanner.next().type, TokenType.Dollar);
		assert.equal(scanner.next().type, TokenType.CurlyOpen);
		assert.equal(scanner.next().type, TokenType.VariableName);
		assert.equal(scanner.next().type, TokenType.CurlyClose);
		assert.equal(scanner.next().type, TokenType.EOF);

		scanner.text('${1223:foo}');
		assert.equal(scanner.next().type, TokenType.Dollar);
		assert.equal(scanner.next().type, TokenType.CurlyOpen);
		assert.equal(scanner.next().type, TokenType.Int);
		assert.equal(scanner.next().type, TokenType.Colon);
		assert.equal(scanner.next().type, TokenType.VariableName);
		assert.equal(scanner.next().type, TokenType.CurlyClose);
		assert.equal(scanner.next().type, TokenType.EOF);

		scanner.text('\\${}');
		assert.equal(scanner.next().type, TokenType.Backslash);
		assert.equal(scanner.next().type, TokenType.Dollar);
		assert.equal(scanner.next().type, TokenType.CurlyOpen);
		assert.equal(scanner.next().type, TokenType.CurlyClose);

		scanner.text('${foo/regex/format/option}');
		assert.equal(scanner.next().type, TokenType.Dollar);
		assert.equal(scanner.next().type, TokenType.CurlyOpen);
		assert.equal(scanner.next().type, TokenType.VariableName);
		assert.equal(scanner.next().type, TokenType.Forwardslash);
		assert.equal(scanner.next().type, TokenType.VariableName);
		assert.equal(scanner.next().type, TokenType.Forwardslash);
		assert.equal(scanner.next().type, TokenType.VariableName);
		assert.equal(scanner.next().type, TokenType.Forwardslash);
		assert.equal(scanner.next().type, TokenType.VariableName);
		assert.equal(scanner.next().type, TokenType.CurlyClose);
		assert.equal(scanner.next().type, TokenType.EOF);
	});

	function assertText(value: string, expected: string) {
		const p = new SnippetParser();
		const actual = p.text(value);
		assert.equal(actual, expected);
	}

	function assertMarker(input: TextmateSnippet | Marker[] | string, ...ctors: Function[]) {
		let marker: Marker[];
		if (input instanceof TextmateSnippet) {
			marker = input.children;
		} else if (typeof input === 'string') {
			const p = new SnippetParser();
			marker = p.parse(input).children;
		} else {
			marker = input;
		}
		while (marker.length > 0) {
			let m = marker.pop();
			let ctor = ctors.pop();
			assert.ok(m instanceof ctor);
		}
		assert.equal(marker.length, ctors.length);
		assert.equal(marker.length, 0);
	}

	function assertTextAndMarker(value: string, escaped: string, ...ctors: Function[]) {
		assertText(value, escaped);
		assertMarker(value, ...ctors);
	}

	function assertEscaped(value: string, expected: string) {
		const actual = SnippetParser.escape(value);
		assert.equal(actual, expected);
	}

	test('Parser, escaped', function () {
		assertEscaped('foo$0', 'foo\\$0');
		assertEscaped('foo\\$0', 'foo\\\\\\$0');
		assertEscaped('f$1oo$0', 'f\\$1oo\\$0');
		assertEscaped('${1:foo}$0', '\\${1:foo\\}\\$0');
		assertEscaped('$', '\\$');
	});

	test('Parser, text', () => {
		assertText('$', '$');
		assertText('\\\\$', '\\$');
		assertText('{', '{');
		assertText('\\}', '}');
		assertText('\\abc', '\\abc');
		assertText('foo${f:\\}}bar', 'foo}bar');
		assertText('\\{', '\\{');
		assertText('I need \\\\\\$', 'I need \\$');
		assertText('\\', '\\');
		assertText('\\{{', '\\{{');
		assertText('{{', '{{');
		assertText('{{dd', '{{dd');
		assertText('}}', '}}');
		assertText('ff}}', 'ff}}');

		assertText('farboo', 'farboo');
		assertText('far{{}}boo', 'far{{}}boo');
		assertText('far{{123}}boo', 'far{{123}}boo');
		assertText('far\\{{123}}boo', 'far\\{{123}}boo');
		assertText('far{{id:bern}}boo', 'far{{id:bern}}boo');
		assertText('far{{id:bern {{basel}}}}boo', 'far{{id:bern {{basel}}}}boo');
		assertText('far{{id:bern {{id:basel}}}}boo', 'far{{id:bern {{id:basel}}}}boo');
		assertText('far{{id:bern {{id2:basel}}}}boo', 'far{{id:bern {{id2:basel}}}}boo');
	});


	test('Parser, TM text', () => {
		assertTextAndMarker('foo${1:bar}}', 'foobar}', Text, Placeholder, Text);
		assertTextAndMarker('foo${1:bar}${2:foo}}', 'foobarfoo}', Text, Placeholder, Placeholder, Text);

		assertTextAndMarker('foo${1:bar\\}${2:foo}}', 'foobar}foo', Text, Placeholder);

		let [, placeholder] = new SnippetParser().parse('foo${1:bar\\}${2:foo}}').children;
		let { children } = (<Placeholder>placeholder);

		assert.equal((<Placeholder>placeholder).index, '1');
		assert.ok(children[0] instanceof Text);
		assert.equal(children[0].toString(), 'bar}');
		assert.ok(children[1] instanceof Placeholder);
		assert.equal(children[1].toString(), 'foo');
	});

	test('Parser, placeholder', () => {
		assertTextAndMarker('farboo', 'farboo', Text);
		assertTextAndMarker('far{{}}boo', 'far{{}}boo', Text);
		assertTextAndMarker('far{{123}}boo', 'far{{123}}boo', Text);
		assertTextAndMarker('far\\{{123}}boo', 'far\\{{123}}boo', Text);
	});

	test('Parser, literal code', () => {
		assertTextAndMarker('far`123`boo', 'far`123`boo', Text);
		assertTextAndMarker('far\\`123\\`boo', 'far\\`123\\`boo', Text);
	});

	test('Parser, variables/tabstop', () => {
		assertTextAndMarker('$far-boo', '-boo', Variable, Text);
		assertTextAndMarker('\\$far-boo', '$far-boo', Text);
		assertTextAndMarker('far$farboo', 'far', Text, Variable);
		assertTextAndMarker('far${farboo}', 'far', Text, Variable);
		assertTextAndMarker('$123', '', Placeholder);
		assertTextAndMarker('$farboo', '', Variable);
		assertTextAndMarker('$far12boo', '', Variable);
		assertTextAndMarker('000_${far}_000', '000__000', Text, Variable, Text);
		assertTextAndMarker('FFF_${TM_SELECTED_TEXT}_FFF$0', 'FFF__FFF', Text, Variable, Text, Placeholder);
	});

	test('Parser, variables/placeholder with defaults', () => {
		assertTextAndMarker('${name:value}', 'value', Variable);
		assertTextAndMarker('${1:value}', 'value', Placeholder);
		assertTextAndMarker('${1:bar${2:foo}bar}', 'barfoobar', Placeholder);

		assertTextAndMarker('${name:value', '${name:value', Text);
		assertTextAndMarker('${1:bar${2:foobar}', '${1:barfoobar', Text, Placeholder);
	});

	test('Parser, variable transforms', function () {
		assertTextAndMarker('${foo///}', '', Variable);
		assertTextAndMarker('${foo/regex/format/gmi}', '', Variable);
		assertTextAndMarker('${foo/([A-Z][a-z])/format/}', '', Variable);

		// invalid regex
		assertTextAndMarker('${foo/([A-Z][a-z])/format/GMI}', '${foo/([A-Z][a-z])/format/GMI}', Text);
		assertTextAndMarker('${foo/([A-Z][a-z])/format/funky}', '${foo/([A-Z][a-z])/format/funky}', Text);
		assertTextAndMarker('${foo/([A-Z][a-z]/format/}', '${foo/([A-Z][a-z]/format/}', Text);

		// tricky regex
		assertTextAndMarker('${foo/m\\/atch/$1/i}', '', Variable);
		assertMarker('${foo/regex\/format/options}', Text);

		// incomplete
		assertTextAndMarker('${foo///', '${foo///', Text);
		assertTextAndMarker('${foo/regex/format/options', '${foo/regex/format/options', Text);

		// format string
		assertMarker('${foo/.*/${0:fooo}/i}', Variable);
		assertMarker('${foo/.*/${1}/i}', Variable);
		assertMarker('${foo/.*/$1/i}', Variable);
		assertMarker('${foo/.*/This-$1-encloses/i}', Variable);
		assertMarker('${foo/.*/complex${1:else}/i}', Variable);
		assertMarker('${foo/.*/complex${1:-else}/i}', Variable);
		assertMarker('${foo/.*/complex${1:+if}/i}', Variable);
		assertMarker('${foo/.*/complex${1:?if:else}/i}', Variable);
		assertMarker('${foo/.*/complex${1:/upcase}/i}', Variable);

	});

	test('Parser, placeholder with choice', () => {

		assertTextAndMarker('${1|one,two,three|}', 'one', Placeholder);
		assertTextAndMarker('${1|one|}', 'one', Placeholder);
		assertTextAndMarker('${1|one1,two2|}', 'one1', Placeholder);
		assertTextAndMarker('${1|one1\\,two2|}', 'one1,two2', Placeholder);
		assertTextAndMarker('${1|one1\\|two2|}', 'one1|two2', Placeholder);
		assertTextAndMarker('${1|one1\\atwo2|}', 'one1\\atwo2', Placeholder);
		assertTextAndMarker('${1|one,two,three,|}', '${1|one,two,three,|}', Text);
		assertTextAndMarker('${1|one,', '${1|one,', Text);

		const p = new SnippetParser();
		const snippet = p.parse('${1|one,two,three|}');
		assertMarker(snippet, Placeholder);
		const expected = [Placeholder, Text, Text, Text];
		snippet.walk(marker => {
			assert.equal(marker, expected.shift());
			return true;
		});
	});

	test('Snippet choices: unable to escape comma and pipe, #31521', function () {
		assertTextAndMarker('console.log(${1|not\\, not, five, 5, 1   23|});', 'console.log(not, not);', Text, Placeholder, Text);
	});

	test('Marker, toTextmateString()', function () {

		function assertTextsnippetString(input: string, expected: string): void {
			const snippet = new SnippetParser().parse(input);
			const actual = snippet.toTextmateString();
			assert.equal(actual, expected);
		}

		assertTextsnippetString('$1', '$1');
		assertTextsnippetString('\\$1', '\\$1');
		assertTextsnippetString('console.log(${1|not\\, not, five, 5, 1   23|});', 'console.log(${1|not\\, not, five, 5, 1   23|});');
		assertTextsnippetString('console.log(${1|not\\, not, \\| five, 5, 1   23|});', 'console.log(${1|not\\, not, \\| five, 5, 1   23|});');
		assertTextsnippetString('this is text', 'this is text');
		assertTextsnippetString('this ${1:is ${2:nested with $var}}', 'this ${1:is ${2:nested with ${var}}}');
		assertTextsnippetString('this ${1:is ${2:nested with $var}}}', 'this ${1:is ${2:nested with ${var}}}\\}');
	});

	test('Marker, toTextmateString() <-> identity', function () {

		function assertIdent(input: string): void {
			// full loop: (1) parse input, (2) generate textmate string, (3) parse, (4) ensure both trees are equal
			const snippet = new SnippetParser().parse(input);
			const input2 = snippet.toTextmateString();
			const snippet2 = new SnippetParser().parse(input2);

			function checkCheckChildren(marker1: Marker, marker2: Marker) {
				assert.ok(marker1 instanceof Object.getPrototypeOf(marker2).constructor);
				assert.ok(marker2 instanceof Object.getPrototypeOf(marker1).constructor);

				assert.equal(marker1.children.length, marker2.children.length);
				assert.equal(marker1.toString(), marker2.toString());

				for (let i = 0; i < marker1.children.length; i++) {
					checkCheckChildren(marker1.children[i], marker2.children[i]);
				}
			}

			checkCheckChildren(snippet, snippet2);
		}

		assertIdent('$1');
		assertIdent('\\$1');
		assertIdent('console.log(${1|not\\, not, five, 5, 1   23|});');
		assertIdent('console.log(${1|not\\, not, \\| five, 5, 1   23|});');
		assertIdent('this is text');
		assertIdent('this ${1:is ${2:nested with $var}}');
		assertIdent('this ${1:is ${2:nested with $var}}}');
		assertIdent('this ${1:is ${2:nested with $var}} and repeating $1');
	});

	test('Parser, choise marker', () => {
		const { placeholders } = new SnippetParser().parse('${1|one,two,three|}');

		assert.equal(placeholders.length, 1);
		assert.ok(placeholders[0].choice instanceof Choice);
		assert.ok(placeholders[0].children[0] instanceof Choice);
		assert.equal((<Choice>placeholders[0].children[0]).options.length, 3);

		assertText('${1|one,two,three|}', 'one');
		assertText('\\${1|one,two,three|}', '${1|one,two,three|}');
		assertText('${1\\|one,two,three|}', '${1\\|one,two,three|}');
		assertText('${1||}', '${1||}');
	});


	test('Parser, only textmate', () => {
		const p = new SnippetParser();
		assertMarker(p.parse('far{{}}boo'), Text);
		assertMarker(p.parse('far{{123}}boo'), Text);
		assertMarker(p.parse('far\\{{123}}boo'), Text);

		assertMarker(p.parse('far$0boo'), Text, Placeholder, Text);
		assertMarker(p.parse('far${123}boo'), Text, Placeholder, Text);
		assertMarker(p.parse('far\\${123}boo'), Text);
	});

	test('Parser, real world', () => {
		let marker = new SnippetParser().parse('console.warn(${1: $TM_SELECTED_TEXT })').children;

		assert.equal(marker[0].toString(), 'console.warn(');
		assert.ok(marker[1] instanceof Placeholder);
		assert.equal(marker[2].toString(), ')');

		const placeholder = <Placeholder>marker[1];
		assert.equal(placeholder, false);
		assert.equal(placeholder.index, '1');
		assert.equal(placeholder.children.length, 3);
		assert.ok(placeholder.children[0] instanceof Text);
		assert.ok(placeholder.children[1] instanceof Variable);
		assert.ok(placeholder.children[2] instanceof Text);
		assert.equal(placeholder.children[0].toString(), ' ');
		assert.equal(placeholder.children[1].toString(), '');
		assert.equal(placeholder.children[2].toString(), ' ');

		const nestedVariable = <Variable>placeholder.children[1];
		assert.equal(nestedVariable.name, 'TM_SELECTED_TEXT');
		assert.equal(nestedVariable.children.length, 0);

		marker = new SnippetParser().parse('$TM_SELECTED_TEXT').children;
		assert.equal(marker.length, 1);
		assert.ok(marker[0] instanceof Variable);
	});

	test('Parser, default placeholder values', () => {

		assertMarker('errorContext: `${1:err}`, error: $1', Text, Placeholder, Text, Placeholder);

		const [, p1, , p2] = new SnippetParser().parse('errorContext: `${1:err}`, error:$1').children;

		assert.equal((<Placeholder>p1).index, '1');
		assert.equal((<Placeholder>p1).children.length, '1');
		assert.equal((<Text>(<Placeholder>p1).children[0]), 'err');

		assert.equal((<Placeholder>p2).index, '1');
		assert.equal((<Placeholder>p2).children.length, '1');
		assert.equal((<Text>(<Placeholder>p2).children[0]), 'err');
	});

	test('Repeated snippet placeholder should always inherit, #31040', function () {
		assertText('${1:foo}-abc-$1', 'foo-abc-foo');
		assertText('${1:foo}-abc-${1}', 'foo-abc-foo');
		assertText('${1:foo}-abc-${1:bar}', 'foo-abc-foo');
		assertText('${1}-abc-${1:foo}', 'foo-abc-foo');
	});

	test('backspace esapce in TM only, #16212', () => {
		const actual = new SnippetParser().text('Foo \\\\${abc}bar');
		assert.equal(actual, 'Foo \\bar');
	});

	test('colon as variable/placeholder value, #16717', () => {
		let actual = new SnippetParser().text('${TM_SELECTED_TEXT:foo:bar}');
		assert.equal(actual, 'foo:bar');

		actual = new SnippetParser().text('${1:foo:bar}');
		assert.equal(actual, 'foo:bar');
	});

	test('incomplete placeholder', () => {
		assertTextAndMarker('${1:}', '', Placeholder);
	});

	test('marker#len', () => {

		function assertLen(template: string, ...lengths: number[]): void {
			const snippet = new SnippetParser().parse(template, true);
			snippet.walk(m => {
				const expected = lengths.shift();
				assert.equal(m.len(), expected);
				return true;
			});
			assert.equal(lengths.length, 0);
		}

		assertLen('text$0', 4, 0);
		assertLen('$1text$0', 0, 4, 0);
		assertLen('te$1xt$0', 2, 0, 2, 0);
		assertLen('errorContext: `${1:err}`, error: $0', 15, 0, 3, 10, 0);
		assertLen('errorContext: `${1:err}`, error: $1$0', 15, 0, 3, 10, 0, 3, 0);
		assertLen('$TM_SELECTED_TEXT$0', 0, 0);
		assertLen('${TM_SELECTED_TEXT:def}$0', 0, 3, 0);
	});

	test('parser, parent node', function () {
		let snippet = new SnippetParser().parse('This ${1:is ${2:nested}}$0', true);

		assert.equal(snippet.placeholders.length, 3);
		let [first, second] = snippet.placeholders;
		assert.equal(first.index, '1');
		assert.equal(second.index, '2');
		assert.ok(second.parent === first);
		assert.ok(first.parent === snippet);

		snippet = new SnippetParser().parse('${VAR:default${1:value}}$0', true);
		assert.equal(snippet.placeholders.length, 2);
		[first] = snippet.placeholders;
		assert.equal(first.index, '1');

		assert.ok(snippet.children[0] instanceof Variable);
		assert.ok(first.parent === snippet.children[0]);
	});

	test('TextmateSnippet#enclosingPlaceholders', function () {
		let snippet = new SnippetParser().parse('This ${1:is ${2:nested}}$0', true);
		let [first, second] = snippet.placeholders;

		assert.deepEqual(snippet.enclosingPlaceholders(first), []);
		assert.deepEqual(snippet.enclosingPlaceholders(second), [first]);
	});

	test('TextmateSnippet#offset', () => {
		let snippet = new SnippetParser().parse('te$1xt', true);
		assert.equal(snippet.offset(snippet.children[0]), 0);
		assert.equal(snippet.offset(snippet.children[1]), 2);
		assert.equal(snippet.offset(snippet.children[2]), 2);

		snippet = new SnippetParser().parse('${TM_SELECTED_TEXT:def}', true);
		assert.equal(snippet.offset(snippet.children[0]), 0);
		assert.equal(snippet.offset((<Variable>snippet.children[0]).children[0]), 0);

		// forgein marker
		assert.equal(snippet.offset(new Text('foo')), -1);
	});

	test('TextmateSnippet#placeholder', () => {
		let snippet = new SnippetParser().parse('te$1xt$0', true);
		let placeholders = snippet.placeholders;
		assert.equal(placeholders.length, 2);

		snippet = new SnippetParser().parse('te$1xt$1$0', true);
		placeholders = snippet.placeholders;
		assert.equal(placeholders.length, 3);


		snippet = new SnippetParser().parse('te$1xt$2$0', true);
		placeholders = snippet.placeholders;
		assert.equal(placeholders.length, 3);

		snippet = new SnippetParser().parse('${1:bar${2:foo}bar}$0', true);
		placeholders = snippet.placeholders;
		assert.equal(placeholders.length, 3);
	});

	test('TextmateSnippet#replace 1/2', function () {
		let snippet = new SnippetParser().parse('aaa${1:bbb${2:ccc}}$0', true);

		assert.equal(snippet.placeholders.length, 3);
		const [, second] = snippet.placeholders;
		assert.equal(second.index, '2');

		const enclosing = snippet.enclosingPlaceholders(second);
		assert.equal(enclosing.length, 1);
		assert.equal(enclosing[0].index, '1');

		let nested = new SnippetParser().parse('ddd$1eee$0', true);
		snippet.replace(second, nested.children);

		assert.equal(snippet.toString(), 'aaabbbdddeee');
		assert.equal(snippet.placeholders.length, 4);
		assert.equal(snippet.placeholders[0].index, '1');
		assert.equal(snippet.placeholders[1].index, '1');
		assert.equal(snippet.placeholders[2].index, '0');
		assert.equal(snippet.placeholders[3].index, '0');

		const newEnclosing = snippet.enclosingPlaceholders(snippet.placeholders[1]);
		assert.ok(newEnclosing[0] === snippet.placeholders[0]);
		assert.equal(newEnclosing.length, 1);
		assert.equal(newEnclosing[0].index, '1');
	});

	test('TextmateSnippet#replace 2/2', function () {
		let snippet = new SnippetParser().parse('aaa${1:bbb${2:ccc}}$0', true);

		assert.equal(snippet.placeholders.length, 3);
		const [, second] = snippet.placeholders;
		assert.equal(second.index, '2');

		let nested = new SnippetParser().parse('dddeee$0', true);
		snippet.replace(second, nested.children);

		assert.equal(snippet.toString(), 'aaabbbdddeee');
		assert.equal(snippet.placeholders.length, 3);
	});

	test('Snippet order for placeholders, #28185', function () {

		const _10 = new Placeholder(10);
		const _2 = new Placeholder(2);

		assert.equal(Placeholder.compareByIndex(_10, _2), 1);
	});

	test('Maximum call stack size exceeded, #28983', function () {
		new SnippetParser().parse('${1:${foo:${1}}}');
	});

	test('Snippet can freeze the editor, #30407', function () {

		const seen = new Set<Marker>();

		seen.clear();
		new SnippetParser().parse('class ${1:${TM_FILENAME/(?:\\A|_)([A-Za-z0-9]+)(?:\\.rb)?/(?2::\\u$1)/g}} < ${2:Application}Controller\n  $3\nend').walk(marker => {
			assert.ok(!seen.has(marker));
			seen.add(marker);
			return true;
		});

		seen.clear();
		new SnippetParser().parse('${1:${FOO:abc$1def}}').walk(marker => {
			assert.ok(!seen.has(marker));
			seen.add(marker);
			return true;
		});
	});

	test('Snippets: make parser ignore `${0|choice|}`, #31599', function () {
		assertTextAndMarker('${0|foo,bar|}', '${0|foo,bar|}', Text);
		assertTextAndMarker('${1|foo,bar|}', 'foo', Placeholder);
	});

<<<<<<< HEAD
	test('Transform -> FormatString#resolve', function () {

		// shorthand functions
		assert.equal(new FormatString(1, 'upcase').resolve('foo'), 'FOO');
		assert.equal(new FormatString(1, 'downcase').resolve('FOO'), 'foo');
		assert.equal(new FormatString(1, 'capitalize').resolve('bar'), 'Bar');
		assert.equal(new FormatString(1, 'capitalize').resolve('bar no repeat'), 'Bar no repeat');
		assert.equal(new FormatString(1, 'notKnown').resolve('input'), 'input');

		// if
		assert.equal(new FormatString(1, undefined, 'foo', undefined).resolve(undefined), '');
		assert.equal(new FormatString(1, undefined, 'foo', undefined).resolve(''), '');
		assert.equal(new FormatString(1, undefined, 'foo', undefined).resolve('bar'), 'foo');

		// else
		assert.equal(new FormatString(1, undefined, undefined, 'foo').resolve(undefined), 'foo');
		assert.equal(new FormatString(1, undefined, undefined, 'foo').resolve(''), 'foo');
		assert.equal(new FormatString(1, undefined, undefined, 'foo').resolve('bar'), 'bar');

		// if-else
		assert.equal(new FormatString(1, undefined, 'bar', 'foo').resolve(undefined), 'foo');
		assert.equal(new FormatString(1, undefined, 'bar', 'foo').resolve(''), 'foo');
		assert.equal(new FormatString(1, undefined, 'bar', 'foo').resolve('baz'), 'bar');
=======
	test('[BUG] HTML attribute suggestions: Snippet session does not have end-position set, #33147', function () {

		const { placeholders } = new SnippetParser().parse('src="$1"', true);
		const [first, second] = placeholders;

		assert.equal(placeholders.length, 2);
		assert.equal(first.index, 1);
		assert.equal(second.index, 0);
>>>>>>> 662f1058
	});
});<|MERGE_RESOLUTION|>--- conflicted
+++ resolved
@@ -565,7 +565,7 @@
 		assertTextAndMarker('${1|foo,bar|}', 'foo', Placeholder);
 	});
 
-<<<<<<< HEAD
+
 	test('Transform -> FormatString#resolve', function () {
 
 		// shorthand functions
@@ -589,7 +589,8 @@
 		assert.equal(new FormatString(1, undefined, 'bar', 'foo').resolve(undefined), 'foo');
 		assert.equal(new FormatString(1, undefined, 'bar', 'foo').resolve(''), 'foo');
 		assert.equal(new FormatString(1, undefined, 'bar', 'foo').resolve('baz'), 'bar');
-=======
+  });
+  
 	test('[BUG] HTML attribute suggestions: Snippet session does not have end-position set, #33147', function () {
 
 		const { placeholders } = new SnippetParser().parse('src="$1"', true);
@@ -598,6 +599,6 @@
 		assert.equal(placeholders.length, 2);
 		assert.equal(first.index, 1);
 		assert.equal(second.index, 0);
->>>>>>> 662f1058
+
 	});
 });