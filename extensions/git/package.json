--- conflicted
+++ resolved
@@ -173,13 +173,13 @@
         "category": "Git"
       },
       {
-<<<<<<< HEAD
         "command": "git.deleteBranch",
         "title": "%command.deleteBranch%",
-=======
+        "category": "Git"
+      },
+      {
         "command": "git.merge",
         "title": "%command.merge%",
->>>>>>> 89cd05f8
         "category": "Git"
       },
       {
