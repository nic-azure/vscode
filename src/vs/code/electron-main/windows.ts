/*---------------------------------------------------------------------------------------------
 *  Copyright (c) Microsoft Corporation. All rights reserved.
 *  Licensed under the MIT License. See License.txt in the project root for license information.
 *--------------------------------------------------------------------------------------------*/

'use strict';

import * as path from 'path';
import * as os from 'os';
import * as fs from 'original-fs';
import * as platform from 'vs/base/common/platform';
import * as nls from 'vs/nls';
import * as paths from 'vs/base/common/paths';
import * as types from 'vs/base/common/types';
import * as arrays from 'vs/base/common/arrays';
import { assign, mixin } from 'vs/base/common/objects';
import { EventEmitter } from 'events';
import { IBackupService } from 'vs/code/electron-main/backup';
import { IEnvironmentService } from 'vs/platform/environment/common/environment';
import { IStorageService } from 'vs/code/electron-main/storage';
import { IPath, VSCodeWindow, ReadyState, IWindowConfiguration, IWindowState as ISingleWindowState, defaultWindowState, IWindowSettings } from 'vs/code/electron-main/window';
import { ipcMain as ipc, app, screen, BrowserWindow, dialog } from 'electron';
import { IPathWithLineAndColumn, parseLineAndColumnAware } from 'vs/code/electron-main/paths';
import { ILifecycleService } from 'vs/code/electron-main/lifecycle';
import { IConfigurationService } from 'vs/platform/configuration/common/configuration';
import { ILogService } from 'vs/code/electron-main/log';
import { IWindowEventService } from 'vs/code/common/windows';
import { createDecorator, IInstantiationService } from 'vs/platform/instantiation/common/instantiation';
import { ITelemetryService } from 'vs/platform/telemetry/common/telemetry';
import CommonEvent, { Emitter } from 'vs/base/common/event';
import product from 'vs/platform/product';
import Uri from 'vs/base/common/uri';
import { ParsedArgs } from 'vs/platform/environment/node/argv';

const EventTypes = {
	OPEN: 'open',
	CLOSE: 'close',
	READY: 'ready'
};

enum WindowError {
	UNRESPONSIVE,
	CRASHED
}

export interface IOpenConfiguration {
	cli: ParsedArgs;
	userEnv?: platform.IProcessEnvironment;
	pathsToOpen?: string[];
	preferNewWindow?: boolean;
	forceNewWindow?: boolean;
	forceEmpty?: boolean;
	windowToUse?: VSCodeWindow;
	diffMode?: boolean;
	restoreBackups?: boolean;
}

interface IWindowState {
	workspacePath?: string;
	uiState: ISingleWindowState;
}

interface IWindowsState {
	lastActiveWindow?: IWindowState;
	lastPluginDevelopmentHostWindow?: IWindowState;
	openedFolders: IWindowState[];
}

export interface IRecentPathsList {
	folders: string[];
	files: string[];
}

interface ILogEntry {
	severity: string;
	arguments: any;
}

interface INativeOpenDialogOptions {
	pickFolders?: boolean;
	pickFiles?: boolean;
	path?: string;
	forceNewWindow?: boolean;
}

const ReopenFoldersSetting = {
	ALL: 'all',
	ONE: 'one',
	NONE: 'none'
};

export const IWindowsMainService = createDecorator<IWindowsMainService>('windowsMainService');

export interface IWindowsMainService {
	_serviceBrand: any;

	// TODO make proper events
	// events
	onOpen(clb: (path: IPath) => void): () => void;
	onReady(clb: (win: VSCodeWindow) => void): () => void;
	onClose(clb: (id: number) => void): () => void;
	onNewWindowOpen: CommonEvent<number>;
	onWindowFocus: CommonEvent<number>;

	// methods
	ready(initialUserEnv: platform.IProcessEnvironment): void;
	reload(win: VSCodeWindow, cli?: ParsedArgs): void;
	open(openConfig: IOpenConfiguration): VSCodeWindow[];
	openPluginDevelopmentHostWindow(openConfig: IOpenConfiguration): void;
	openFileFolderPicker(forceNewWindow?: boolean): void;
	openFilePicker(forceNewWindow?: boolean, path?: string): void;
	openFolderPicker(forceNewWindow?: boolean): void;
	openAccessibilityOptions(): void;
	focusLastActive(cli: ParsedArgs): VSCodeWindow;
	getLastActiveWindow(): VSCodeWindow;
	findWindow(workspacePath: string, filePath?: string, extensionDevelopmentPath?: string): VSCodeWindow;
	openNewWindow(): void;
	sendToFocused(channel: string, ...args: any[]): void;
	sendToAll(channel: string, payload: any, windowIdsToIgnore?: number[]): void;
	getFocusedWindow(): VSCodeWindow;
	getWindowById(windowId: number): VSCodeWindow;
	getWindows(): VSCodeWindow[];
	getWindowCount(): number;
	getRecentPathsList(workspacePath?: string, filesToOpen?: IPath[]): IRecentPathsList;
	removeFromRecentPathsList(path: string);
	removeFromRecentPathsList(path: string[]);
	clearRecentPathsList(): void;
	toggleMenuBar(windowId: number): void;
}

export class WindowsManager implements IWindowsMainService, IWindowEventService {

	_serviceBrand: any;

	private static MAX_TOTAL_RECENT_ENTRIES = 100;

	private static recentPathsListStorageKey = 'openedPathsList';
	private static workingDirPickerStorageKey = 'pickerWorkingDir';
	private static windowsStateStorageKey = 'windowsState';

	private static WINDOWS: VSCodeWindow[] = [];

	private eventEmitter = new EventEmitter();
	private initialUserEnv: platform.IProcessEnvironment;
	private windowsState: IWindowsState;

	private _onFocus = new Emitter<number>();
	onWindowFocus: CommonEvent<number> = this._onFocus.event;

	private _onNewWindow = new Emitter<number>();
	onNewWindowOpen: CommonEvent<number> = this._onNewWindow.event;

	constructor(
		@IInstantiationService private instantiationService: IInstantiationService,
		@ILogService private logService: ILogService,
		@IStorageService private storageService: IStorageService,
		@IEnvironmentService private environmentService: IEnvironmentService,
		@ILifecycleService private lifecycleService: ILifecycleService,
<<<<<<< HEAD
		@IUpdateService private updateService: IUpdateService,
		@IConfigurationService private configurationService: IConfigurationService,
		@IBackupService private backupService: IBackupService
=======
		@IConfigurationService private configurationService: IConfigurationService,
		@ITelemetryService private telemetryService: ITelemetryService
>>>>>>> 6155c3cd
	) { }

	onOpen(clb: (path: IPath) => void): () => void {
		this.eventEmitter.addListener(EventTypes.OPEN, clb);

		return () => this.eventEmitter.removeListener(EventTypes.OPEN, clb);
	}

	onReady(clb: (win: VSCodeWindow) => void): () => void {
		this.eventEmitter.addListener(EventTypes.READY, clb);

		return () => this.eventEmitter.removeListener(EventTypes.READY, clb);
	}

	onClose(clb: (id: number) => void): () => void {
		this.eventEmitter.addListener(EventTypes.CLOSE, clb);

		return () => this.eventEmitter.removeListener(EventTypes.CLOSE, clb);
	}

	public ready(initialUserEnv: platform.IProcessEnvironment): void {
		this.registerListeners();

		this.initialUserEnv = initialUserEnv;
		this.windowsState = this.storageService.getItem<IWindowsState>(WindowsManager.windowsStateStorageKey) || { openedFolders: [] };
	}

	private registerListeners(): void {
		app.on('activate', (event: Event, hasVisibleWindows: boolean) => {
			this.logService.log('App#activate');

			// Mac only event: open new window when we get activated
			if (!hasVisibleWindows) {
				this.openNewWindow();
			}
		});

		let macOpenFiles: string[] = [];
		let runningTimeout: number = null;
		app.on('open-file', (event: Event, path: string) => {
			this.logService.log('App#open-file: ', path);
			event.preventDefault();

			// Keep in array because more might come!
			macOpenFiles.push(path);

			// Clear previous handler if any
			if (runningTimeout !== null) {
				clearTimeout(runningTimeout);
				runningTimeout = null;
			}

			// Handle paths delayed in case more are coming!
			runningTimeout = setTimeout(() => {
				this.open({ cli: this.environmentService.args, pathsToOpen: macOpenFiles, preferNewWindow: true /* dropping on the dock prefers to open in a new window */ });
				macOpenFiles = [];
				runningTimeout = null;
			}, 100);
		});

		ipc.on('vscode:workbenchLoaded', (event, windowId: number) => {
			this.logService.log('IPC#vscode-workbenchLoaded');

			const win = this.getWindowById(windowId);
			if (win) {
				win.setReady();

				// Event
				this.eventEmitter.emit(EventTypes.READY, win);
			}
		});

		ipc.on('vscode:broadcast', (event, windowId: number, target: string, broadcast: { channel: string; payload: any; }) => {
			if (broadcast.channel && !types.isUndefinedOrNull(broadcast.payload)) {
				this.logService.log('IPC#vscode:broadcast', target, broadcast.channel, broadcast.payload);

				// Handle specific events on main side
				this.onBroadcast(broadcast.channel, broadcast.payload);

				// Send to windows
				if (target) {
					const otherWindowsWithTarget = WindowsManager.WINDOWS.filter(w => w.id !== windowId && typeof w.openedWorkspacePath === 'string');
					const directTargetMatch = otherWindowsWithTarget.filter(w => this.isPathEqual(target, w.openedWorkspacePath));
					const parentTargetMatch = otherWindowsWithTarget.filter(w => paths.isEqualOrParent(target, w.openedWorkspacePath));

					const targetWindow = directTargetMatch.length ? directTargetMatch[0] : parentTargetMatch[0]; // prefer direct match over parent match
					if (targetWindow) {
						targetWindow.send('vscode:broadcast', broadcast);
					}
				} else {
					this.sendToAll('vscode:broadcast', broadcast, [windowId]);
				}
			}
		});

		this.lifecycleService.onBeforeQuit(() => {

			// 0-1 window open: Do not keep the list but just rely on the active window to be stored
			if (WindowsManager.WINDOWS.length < 2) {
				this.windowsState.openedFolders = [];
				return;
			}

			// 2-N windows open: Keep a list of windows that are opened on a specific folder to restore it in the next session as needed
			this.windowsState.openedFolders = WindowsManager.WINDOWS.filter(w => w.readyState === ReadyState.READY && !!w.openedWorkspacePath && !w.isPluginDevelopmentHost).map(w => {
				return <IWindowState>{
					workspacePath: w.openedWorkspacePath,
					uiState: w.serializeWindowState()
				};
			});
		});

		app.on('will-quit', () => {
			this.storageService.setItem(WindowsManager.windowsStateStorageKey, this.windowsState);
		});

		let loggedStartupTimes = false;
		this.onReady(window => {
			if (loggedStartupTimes) {
				return; // only for the first window
			}

			loggedStartupTimes = true;

			this.logStartupTimes(window);
		});
	}

	private logStartupTimes(window: VSCodeWindow): void {
		let totalmem: number;
		let cpus: { count: number; speed: number; model: string; };

		try {
			totalmem = os.totalmem();

			const rawCpus = os.cpus();
			if (rawCpus && rawCpus.length > 0) {
				cpus = { count: rawCpus.length, speed: rawCpus[0].speed, model: rawCpus[0].model };
			}
		} catch (error) {
			this.logService.log(error); // be on the safe side with these hardware method calls
		}

		this.telemetryService.publicLog('startupTime', { ellapsed: Date.now() - global.vscodeStart, totalmem, cpus });
	}

	private onBroadcast(event: string, payload: any): void {

		// Theme changes
		if (event === 'vscode:changeColorTheme' && typeof payload === 'string') {
			this.storageService.setItem(VSCodeWindow.colorThemeStorageKey, payload);
		}
	}

	public reload(win: VSCodeWindow, cli?: ParsedArgs): void {

		// Only reload when the window has not vetoed this
		this.lifecycleService.unload(win).done(veto => {
			if (!veto) {
				win.reload(cli);
			}
		});
	}

	public open(openConfig: IOpenConfiguration): VSCodeWindow[] {
		let iPathsToOpen: IPath[];
		const usedWindows: VSCodeWindow[] = [];

		// Find paths from provided paths if any
		if (openConfig.pathsToOpen && openConfig.pathsToOpen.length > 0) {
			iPathsToOpen = openConfig.pathsToOpen.map(pathToOpen => {
				const iPath = this.toIPath(pathToOpen, false, openConfig.cli && openConfig.cli.goto);

				// Warn if the requested path to open does not exist
				if (!iPath) {
					const options: Electron.ShowMessageBoxOptions = {
						title: product.nameLong,
						type: 'info',
						buttons: [nls.localize('ok', "OK")],
						message: nls.localize('pathNotExistTitle', "Path does not exist"),
						detail: nls.localize('pathNotExistDetail', "The path '{0}' does not seem to exist anymore on disk.", pathToOpen),
						noLink: true
					};

					const activeWindow = BrowserWindow.getFocusedWindow();
					if (activeWindow) {
						dialog.showMessageBox(activeWindow, options);
					} else {
						dialog.showMessageBox(options);
					}
				}

				return iPath;
			});

			// get rid of nulls
			iPathsToOpen = arrays.coalesce(iPathsToOpen);

			if (iPathsToOpen.length === 0) {
				return null; // indicate to outside that open failed
			}
		}

		// Check for force empty
		else if (openConfig.forceEmpty) {
			iPathsToOpen = [Object.create(null)];
		}

		// Otherwise infer from command line arguments
		else {
			const ignoreFileNotFound = openConfig.cli._.length > 0; // we assume the user wants to create this file from command line
			iPathsToOpen = this.cliToPaths(openConfig.cli, ignoreFileNotFound);
		}

		let configuration: IWindowConfiguration;
		let openInNewWindow = openConfig.preferNewWindow || openConfig.forceNewWindow;

		// Restore any existing backup workspaces
		if (openConfig.restoreBackups) {
			const workspacesWithBackups = this.backupService.getWorkspaceBackupPathsSync();

			workspacesWithBackups.forEach(workspacePath => {
				if (!fs.existsSync(workspacePath)) {
					this.backupService.removeWorkspaceBackupPathSync(Uri.file(workspacePath));
					return;
				}

				const untitledToRestore = this.backupService.getWorkspaceUntitledFileBackupsSync(Uri.file(workspacePath)).map(filePath => {
					return { filePath: filePath };
				});
				configuration = this.toConfiguration(this.getWindowUserEnv(openConfig), openConfig.cli, workspacePath, [], [], [], untitledToRestore);
				const browserWindow = this.openInBrowserWindow(configuration, openInNewWindow, openInNewWindow ? void 0 : openConfig.windowToUse);
				usedWindows.push(browserWindow);

				openInNewWindow = true; // any other folders to open must open in new window then
			});
		}

		let filesToOpen: IPath[] = [];
		let filesToDiff: IPath[] = [];
		let foldersToOpen = iPathsToOpen.filter(iPath => iPath.workspacePath && !iPath.filePath);
		let emptyToOpen = iPathsToOpen.filter(iPath => !iPath.workspacePath && !iPath.filePath);
		let filesToCreate = iPathsToOpen.filter(iPath => !!iPath.filePath && iPath.createFilePath);

		// Diff mode needs special care
		const candidates = iPathsToOpen.filter(iPath => !!iPath.filePath && !iPath.createFilePath);
		if (openConfig.diffMode) {
			if (candidates.length === 2) {
				filesToDiff = candidates;
			} else {
				emptyToOpen = [Object.create(null)]; // improper use of diffMode, open empty
			}

			foldersToOpen = []; // diff is always in empty workspace
			filesToCreate = []; // diff ignores other files that do not exist
		} else {
			filesToOpen = candidates;
		}

		// Handle files to open/diff or to create when we dont open a folder
		if (!foldersToOpen.length && (filesToOpen.length > 0 || filesToCreate.length > 0 || filesToDiff.length > 0)) {

			// const the user settings override how files are open in a new window or same window unless we are forced
			let openFilesInNewWindow: boolean;
			if (openConfig.forceNewWindow) {
				openFilesInNewWindow = true;
			} else {
				openFilesInNewWindow = openConfig.preferNewWindow;
				if (openFilesInNewWindow && !openConfig.cli.extensionDevelopmentPath) { // can be overriden via settings (not for PDE though!)
					const windowConfig = this.configurationService.getConfiguration<IWindowSettings>('window');
					if (windowConfig && !windowConfig.openFilesInNewWindow) {
						openFilesInNewWindow = false; // do not open in new window if user configured this explicitly
					}
				}
			}

			// Open Files in last instance if any and flag tells us so
			const lastActiveWindow = this.getLastActiveWindow();
			if (!openFilesInNewWindow && lastActiveWindow) {
				lastActiveWindow.focus();
				lastActiveWindow.ready().then(readyWindow => {
					readyWindow.send('vscode:openFiles', { filesToOpen, filesToCreate, filesToDiff });
				});

				usedWindows.push(lastActiveWindow);
			}

			// Otherwise open instance with files
			else {
				configuration = this.toConfiguration(this.getWindowUserEnv(openConfig), openConfig.cli, null, filesToOpen, filesToCreate, filesToDiff);
				const browserWindow = this.openInBrowserWindow(configuration, true /* new window */);
				usedWindows.push(browserWindow);

				openConfig.forceNewWindow = true; // any other folders to open must open in new window then
			}
		}

		// Handle folders to open
		if (foldersToOpen.length > 0) {

			// Check for existing instances
			const windowsOnWorkspacePath = arrays.coalesce(foldersToOpen.map(iPath => this.findWindow(iPath.workspacePath)));
			if (windowsOnWorkspacePath.length > 0) {
				const browserWindow = windowsOnWorkspacePath[0];
				browserWindow.focus(); // just focus one of them
				browserWindow.ready().then(readyWindow => {
					readyWindow.send('vscode:openFiles', { filesToOpen, filesToCreate, filesToDiff });
				});

				usedWindows.push(browserWindow);

				// Reset these because we handled them
				filesToOpen = [];
				filesToCreate = [];
				filesToDiff = [];

				openInNewWindow = true; // any other folders to open must open in new window then
			}

			// Open remaining ones
			foldersToOpen.forEach(folderToOpen => {
				if (windowsOnWorkspacePath.some(win => this.isPathEqual(win.openedWorkspacePath, folderToOpen.workspacePath))) {
					return; // ignore folders that are already open
				}

				configuration = this.toConfiguration(this.getWindowUserEnv(openConfig), openConfig.cli, folderToOpen.workspacePath, filesToOpen, filesToCreate, filesToDiff);
				const browserWindow = this.openInBrowserWindow(configuration, openInNewWindow, openInNewWindow ? void 0 : openConfig.windowToUse);
				usedWindows.push(browserWindow);

				// Reset these because we handled them
				filesToOpen = [];
				filesToCreate = [];
				filesToDiff = [];

				openInNewWindow = true; // any other folders to open must open in new window then
			});
		}

		// Handle empty
		if (emptyToOpen.length > 0) {
			emptyToOpen.forEach(() => {
				const configuration = this.toConfiguration(this.getWindowUserEnv(openConfig), openConfig.cli);
				const browserWindow = this.openInBrowserWindow(configuration, openInNewWindow, openInNewWindow ? void 0 : openConfig.windowToUse);
				usedWindows.push(browserWindow);

				openInNewWindow = true; // any other folders to open must open in new window then
			});
		}

		// Remember in recent document list (unless this opens for extension development)
		// Also do not add paths when files are opened for diffing, only if opened individually
		if (!usedWindows.some(w => w.isPluginDevelopmentHost) && !openConfig.cli.diff) {
			iPathsToOpen.forEach(iPath => {
				if (iPath.filePath || iPath.workspacePath) {
					app.addRecentDocument(iPath.filePath || iPath.workspacePath);
					this.addToRecentPathsList(iPath.filePath || iPath.workspacePath, !!iPath.filePath);
				}
			});
		}

		// Emit events
		iPathsToOpen.forEach(iPath => this.eventEmitter.emit(EventTypes.OPEN, iPath));

		// Register new paths for backup
		this.backupService.pushWorkspaceBackupPathsSync(iPathsToOpen.filter(p => p.workspacePath).map(p => Uri.file(p.workspacePath)));

		return arrays.distinct(usedWindows);
	}

	private addToRecentPathsList(path?: string, isFile?: boolean): void {
		if (!path) {
			return;
		}

		const mru = this.getRecentPathsList();
		if (isFile) {
			mru.files.unshift(path);
			mru.files = arrays.distinct(mru.files, (f) => platform.isLinux ? f : f.toLowerCase());
		} else {
			mru.folders.unshift(path);
			mru.folders = arrays.distinct(mru.folders, (f) => platform.isLinux ? f : f.toLowerCase());
		}

		// Make sure its bounded
		mru.folders = mru.folders.slice(0, WindowsManager.MAX_TOTAL_RECENT_ENTRIES);
		mru.files = mru.files.slice(0, WindowsManager.MAX_TOTAL_RECENT_ENTRIES);

		this.storageService.setItem(WindowsManager.recentPathsListStorageKey, mru);
	}

	public removeFromRecentPathsList(path: string): void;
	public removeFromRecentPathsList(paths: string[]): void;
	public removeFromRecentPathsList(arg1: any): void {
		let paths: string[];
		if (Array.isArray(arg1)) {
			paths = arg1;
		} else {
			paths = [arg1];
		}

		const mru = this.getRecentPathsList();
		let update = false;

		paths.forEach(path => {
			let index = mru.files.indexOf(path);
			if (index >= 0) {
				mru.files.splice(index, 1);
				update = true;
			}

			index = mru.folders.indexOf(path);
			if (index >= 0) {
				mru.folders.splice(index, 1);
				update = true;
			}
		});

		if (update) {
			this.storageService.setItem(WindowsManager.recentPathsListStorageKey, mru);
		}
	}

	public clearRecentPathsList(): void {
		this.storageService.setItem(WindowsManager.recentPathsListStorageKey, { folders: [], files: [] });
		app.clearRecentDocuments();
	}

	public getRecentPathsList(workspacePath?: string, filesToOpen?: IPath[]): IRecentPathsList {
		let files: string[];
		let folders: string[];

		// Get from storage
		const storedRecents = this.storageService.getItem<IRecentPathsList>(WindowsManager.recentPathsListStorageKey);
		if (storedRecents) {
			files = storedRecents.files || [];
			folders = storedRecents.folders || [];
		} else {
			files = [];
			folders = [];
		}

		// Add currently files to open to the beginning if any
		if (filesToOpen) {
			files.unshift(...filesToOpen.map(f => f.filePath));
		}

		// Add current workspace path to beginning if set
		if (workspacePath) {
			folders.unshift(workspacePath);
		}

		// Clear those dupes
		files = arrays.distinct(files);
		folders = arrays.distinct(folders);

		return { files, folders };
	}

	private getWindowUserEnv(openConfig: IOpenConfiguration): platform.IProcessEnvironment {
		return assign({}, this.initialUserEnv, openConfig.userEnv || {});
	}

	public openPluginDevelopmentHostWindow(openConfig: IOpenConfiguration): void {

		// Reload an existing plugin development host window on the same path
		// We currently do not allow more than one extension development window
		// on the same plugin path.
		let res = WindowsManager.WINDOWS.filter(w => w.config && this.isPathEqual(w.config.extensionDevelopmentPath, openConfig.cli.extensionDevelopmentPath));
		if (res && res.length === 1) {
			this.reload(res[0], openConfig.cli);
			res[0].focus(); // make sure it gets focus and is restored

			return;
		}

		// Fill in previously opened workspace unless an explicit path is provided and we are not unit testing
		if (openConfig.cli._.length === 0 && !openConfig.cli.extensionTestsPath) {
			const workspaceToOpen = this.windowsState.lastPluginDevelopmentHostWindow && this.windowsState.lastPluginDevelopmentHostWindow.workspacePath;
			if (workspaceToOpen) {
				openConfig.cli._ = [workspaceToOpen];
			}
		}

		// Make sure we are not asked to open a path that is already opened
		if (openConfig.cli._.length > 0) {
			res = WindowsManager.WINDOWS.filter(w => w.openedWorkspacePath && openConfig.cli._.indexOf(w.openedWorkspacePath) >= 0);
			if (res.length) {
				openConfig.cli._ = [];
			}
		}

		// Open it
		this.open({ cli: openConfig.cli, forceNewWindow: true, forceEmpty: openConfig.cli._.length === 0 });
	}

	private toConfiguration(userEnv: platform.IProcessEnvironment, cli: ParsedArgs, workspacePath?: string, filesToOpen?: IPath[], filesToCreate?: IPath[], filesToDiff?: IPath[], untitledToRestore?: IPath[]): IWindowConfiguration {
		const configuration: IWindowConfiguration = mixin({}, cli); // inherit all properties from CLI
		configuration.appRoot = this.environmentService.appRoot;
		configuration.execPath = process.execPath;
		configuration.userEnv = userEnv;
		configuration.workspacePath = workspacePath;
		configuration.filesToOpen = filesToOpen;
		configuration.filesToCreate = filesToCreate;
		configuration.filesToDiff = filesToDiff;
		configuration.untitledToRestore = untitledToRestore;

		return configuration;
	}

	private toIPath(anyPath: string, ignoreFileNotFound?: boolean, gotoLineMode?: boolean): IPath {
		if (!anyPath) {
			return null;
		}

		let parsedPath: IPathWithLineAndColumn;
		if (gotoLineMode) {
			parsedPath = parseLineAndColumnAware(anyPath);
			anyPath = parsedPath.path;
		}

		const candidate = path.normalize(anyPath);
		try {
			const candidateStat = fs.statSync(candidate);
			if (candidateStat) {
				return candidateStat.isFile() ?
					{
						filePath: candidate,
						lineNumber: gotoLineMode ? parsedPath.line : void 0,
						columnNumber: gotoLineMode ? parsedPath.column : void 0
					} :
					{ workspacePath: candidate };
			}
		} catch (error) {
			this.removeFromRecentPathsList(candidate); // since file does not seem to exist anymore, remove from recent

			if (ignoreFileNotFound) {
				return { filePath: candidate, createFilePath: true }; // assume this is a file that does not yet exist
			}
		}

		return null;
	}

	private cliToPaths(cli: ParsedArgs, ignoreFileNotFound?: boolean): IPath[] {

		// Check for pass in candidate or last opened path
		let candidates: string[] = [];
		if (cli._.length > 0) {
			candidates = cli._;
		}

		// No path argument, check settings for what to do now
		else {
			let reopenFolders: string;
			if (this.lifecycleService.wasUpdated) {
				reopenFolders = ReopenFoldersSetting.ALL; // always reopen all folders when an update was applied
			} else {
				const windowConfig = this.configurationService.getConfiguration<IWindowSettings>('window');
				reopenFolders = (windowConfig && windowConfig.reopenFolders) || ReopenFoldersSetting.ONE;
			}

			const lastActiveFolder = this.windowsState.lastActiveWindow && this.windowsState.lastActiveWindow.workspacePath;

			// Restore all
			if (reopenFolders === ReopenFoldersSetting.ALL) {
				const lastOpenedFolders = this.windowsState.openedFolders.map(o => o.workspacePath);

				// If we have a last active folder, move it to the end
				if (lastActiveFolder) {
					lastOpenedFolders.splice(lastOpenedFolders.indexOf(lastActiveFolder), 1);
					lastOpenedFolders.push(lastActiveFolder);
				}

				candidates.push(...lastOpenedFolders);
			}

			// Restore last active
			else if (lastActiveFolder && (reopenFolders === ReopenFoldersSetting.ONE || reopenFolders !== ReopenFoldersSetting.NONE)) {
				candidates.push(lastActiveFolder);
			}
		}

		const iPaths = candidates.map(candidate => this.toIPath(candidate, ignoreFileNotFound, cli.goto)).filter(path => !!path);
		if (iPaths.length > 0) {
			return iPaths;
		}

		// No path provided, return empty to open empty
		return [Object.create(null)];
	}

	private openInBrowserWindow(configuration: IWindowConfiguration, forceNewWindow?: boolean, windowToUse?: VSCodeWindow): VSCodeWindow {
		let vscodeWindow: VSCodeWindow;

		if (!forceNewWindow) {
			vscodeWindow = windowToUse || this.getLastActiveWindow();

			if (vscodeWindow) {
				vscodeWindow.focus();
			}
		}

		// New window
		if (!vscodeWindow) {
			const windowConfig = this.configurationService.getConfiguration<IWindowSettings>('window');

			vscodeWindow = this.instantiationService.createInstance(VSCodeWindow, {
				state: this.getNewWindowState(configuration),
				extensionDevelopmentPath: configuration.extensionDevelopmentPath,
				allowFullscreen: this.lifecycleService.wasUpdated || (windowConfig && windowConfig.restoreFullscreen),
				titleBarStyle: windowConfig ? windowConfig.titleBarStyle : void 0
			});

			WindowsManager.WINDOWS.push(vscodeWindow);

			// Window Events
			vscodeWindow.win.webContents.removeAllListeners('devtools-reload-page'); // remove built in listener so we can handle this on our own
			vscodeWindow.win.webContents.on('devtools-reload-page', () => this.reload(vscodeWindow));
			vscodeWindow.win.webContents.on('crashed', () => this.onWindowError(vscodeWindow, WindowError.CRASHED));
			vscodeWindow.win.on('unresponsive', () => this.onWindowError(vscodeWindow, WindowError.UNRESPONSIVE));
			vscodeWindow.win.on('close', () => this.onBeforeWindowClose(vscodeWindow));
			vscodeWindow.win.on('closed', () => this.onWindowClosed(vscodeWindow));
			vscodeWindow.win.on('focus', () => this._onFocus.fire(vscodeWindow.id));

			this._onNewWindow.fire(vscodeWindow.id);
			// Lifecycle
			this.lifecycleService.registerWindow(vscodeWindow);
		}

		// Existing window
		else {

			// Some configuration things get inherited if the window is being reused and we are
			// in plugin development host mode. These options are all development related.
			const currentWindowConfig = vscodeWindow.config;
			if (!configuration.extensionDevelopmentPath && currentWindowConfig && !!currentWindowConfig.extensionDevelopmentPath) {
				configuration.extensionDevelopmentPath = currentWindowConfig.extensionDevelopmentPath;
				configuration.verbose = currentWindowConfig.verbose;
				configuration.debugBrkPluginHost = currentWindowConfig.debugBrkPluginHost;
				configuration.debugPluginHost = currentWindowConfig.debugPluginHost;
				configuration['extensions-dir'] = currentWindowConfig['extensions-dir'];
			}
		}

		// Only load when the window has not vetoed this
		this.lifecycleService.unload(vscodeWindow).done(veto => {
			if (!veto) {

				// Load it
				vscodeWindow.load(configuration);
			}
		});

		return vscodeWindow;
	}

	private getNewWindowState(configuration: IWindowConfiguration): ISingleWindowState {

		// plugin development host Window - load from stored settings if any
		if (!!configuration.extensionDevelopmentPath && this.windowsState.lastPluginDevelopmentHostWindow) {
			return this.windowsState.lastPluginDevelopmentHostWindow.uiState;
		}

		// Known Folder - load from stored settings if any
		if (configuration.workspacePath) {
			const stateForWorkspace = this.windowsState.openedFolders.filter(o => this.isPathEqual(o.workspacePath, configuration.workspacePath)).map(o => o.uiState);
			if (stateForWorkspace.length) {
				return stateForWorkspace[0];
			}
		}

		// First Window
		const lastActive = this.getLastActiveWindow();
		if (!lastActive && this.windowsState.lastActiveWindow) {
			return this.windowsState.lastActiveWindow.uiState;
		}

		//
		// In any other case, we do not have any stored settings for the window state, so we come up with something smart
		//

		// We want the new window to open on the same display that the last active one is in
		let displayToUse: Electron.Display;
		const displays = screen.getAllDisplays();

		// Single Display
		if (displays.length === 1) {
			displayToUse = displays[0];
		}

		// Multi Display
		else {

			// on mac there is 1 menu per window so we need to use the monitor where the cursor currently is
			if (platform.isMacintosh) {
				const cursorPoint = screen.getCursorScreenPoint();
				displayToUse = screen.getDisplayNearestPoint(cursorPoint);
			}

			// if we have a last active window, use that display for the new window
			if (!displayToUse && lastActive) {
				displayToUse = screen.getDisplayMatching(lastActive.getBounds());
			}

			// fallback to first display
			if (!displayToUse) {
				displayToUse = displays[0];
			}
		}

		const defaultState = defaultWindowState();
		defaultState.x = displayToUse.bounds.x + (displayToUse.bounds.width / 2) - (defaultState.width / 2);
		defaultState.y = displayToUse.bounds.y + (displayToUse.bounds.height / 2) - (defaultState.height / 2);

		return this.ensureNoOverlap(defaultState);
	}

	private ensureNoOverlap(state: ISingleWindowState): ISingleWindowState {
		if (WindowsManager.WINDOWS.length === 0) {
			return state;
		}

		const existingWindowBounds = WindowsManager.WINDOWS.map(win => win.getBounds());
		while (existingWindowBounds.some(b => b.x === state.x || b.y === state.y)) {
			state.x += 30;
			state.y += 30;
		}

		return state;
	}

	public openFileFolderPicker(forceNewWindow?: boolean): void {
		this.doPickAndOpen({ pickFolders: true, pickFiles: true, forceNewWindow });
	}

	public openFilePicker(forceNewWindow?: boolean, path?: string): void {
		this.doPickAndOpen({ pickFiles: true, forceNewWindow, path });
	}

	public openFolderPicker(forceNewWindow?: boolean): void {
		this.doPickAndOpen({ pickFolders: true, forceNewWindow });
	}

	public openAccessibilityOptions(): void {
		let win = new BrowserWindow({
			alwaysOnTop: true,
			skipTaskbar: true,
			resizable: false,
			width: 450,
			height: 300,
			show: true,
			title: nls.localize('accessibilityOptionsWindowTitle', "Accessibility Options")
		});

		win.setMenuBarVisibility(false);

		win.loadURL('chrome://accessibility');
	}

	private doPickAndOpen(options: INativeOpenDialogOptions): void {
		this.getFileOrFolderPaths(options, (paths: string[]) => {
			if (paths && paths.length) {
				this.open({ cli: this.environmentService.args, pathsToOpen: paths, forceNewWindow: options.forceNewWindow });
			}
		});
	}

	private getFileOrFolderPaths(options: INativeOpenDialogOptions, clb: (paths: string[]) => void): void {
		const workingDir = options.path || this.storageService.getItem<string>(WindowsManager.workingDirPickerStorageKey);
		const focussedWindow = this.getFocusedWindow();

		let pickerProperties: ('openFile' | 'openDirectory' | 'multiSelections' | 'createDirectory')[];
		if (options.pickFiles && options.pickFolders) {
			pickerProperties = ['multiSelections', 'openDirectory', 'openFile', 'createDirectory'];
		} else {
			pickerProperties = ['multiSelections', options.pickFolders ? 'openDirectory' : 'openFile', 'createDirectory'];
		}

		dialog.showOpenDialog(focussedWindow && focussedWindow.win, {
			defaultPath: workingDir,
			properties: pickerProperties
		}, paths => {
			if (paths && paths.length > 0) {

				// Remember path in storage for next time
				this.storageService.setItem(WindowsManager.workingDirPickerStorageKey, path.dirname(paths[0]));

				// Return
				clb(paths);
			} else {
				clb(void (0));
			}
		});
	}

	public focusLastActive(cli: ParsedArgs): VSCodeWindow {
		const lastActive = this.getLastActiveWindow();
		if (lastActive) {
			lastActive.focus();

			return lastActive;
		}

		// No window - open new one
		this.windowsState.openedFolders = []; // make sure we do not open too much
		const res = this.open({ cli: cli });

		return res && res[0];
	}

	public getLastActiveWindow(): VSCodeWindow {
		if (WindowsManager.WINDOWS.length) {
			const lastFocussedDate = Math.max.apply(Math, WindowsManager.WINDOWS.map(w => w.lastFocusTime));
			const res = WindowsManager.WINDOWS.filter(w => w.lastFocusTime === lastFocussedDate);
			if (res && res.length) {
				return res[0];
			}
		}

		return null;
	}

	public findWindow(workspacePath: string, filePath?: string, extensionDevelopmentPath?: string): VSCodeWindow {
		if (WindowsManager.WINDOWS.length) {

			// Sort the last active window to the front of the array of windows to test
			const windowsToTest = WindowsManager.WINDOWS.slice(0);
			const lastActiveWindow = this.getLastActiveWindow();
			if (lastActiveWindow) {
				windowsToTest.splice(windowsToTest.indexOf(lastActiveWindow), 1);
				windowsToTest.unshift(lastActiveWindow);
			}

			// Find it
			const res = windowsToTest.filter(w => {

				// match on workspace
				if (typeof w.openedWorkspacePath === 'string' && (this.isPathEqual(w.openedWorkspacePath, workspacePath))) {
					return true;
				}

				// match on file
				if (typeof w.openedFilePath === 'string' && this.isPathEqual(w.openedFilePath, filePath)) {
					return true;
				}

				// match on file path
				if (typeof w.openedWorkspacePath === 'string' && filePath && paths.isEqualOrParent(filePath, w.openedWorkspacePath)) {
					return true;
				}

				// match on extension development path
				if (typeof extensionDevelopmentPath === 'string' && w.extensionDevelopmentPath === extensionDevelopmentPath) {
					return true;
				}

				return false;
			});

			if (res && res.length) {
				return res[0];
			}
		}

		return null;
	}

	public openNewWindow(): void {
		this.open({ cli: this.environmentService.args, forceNewWindow: true, forceEmpty: true });
	}

	public sendToFocused(channel: string, ...args: any[]): void {
		const focusedWindow = this.getFocusedWindow() || this.getLastActiveWindow();

		if (focusedWindow) {
			focusedWindow.sendWhenReady(channel, ...args);
		}
	}

	public sendToAll(channel: string, payload: any, windowIdsToIgnore?: number[]): void {
		WindowsManager.WINDOWS.forEach(w => {
			if (windowIdsToIgnore && windowIdsToIgnore.indexOf(w.id) >= 0) {
				return; // do not send if we are instructed to ignore it
			}

			w.sendWhenReady(channel, payload);
		});
	}

	public getFocusedWindow(): VSCodeWindow {
		const win = BrowserWindow.getFocusedWindow();
		if (win) {
			return this.getWindowById(win.id);
		}

		return null;
	}

	public getWindowById(windowId: number): VSCodeWindow {
		const res = WindowsManager.WINDOWS.filter(w => w.id === windowId);
		if (res && res.length === 1) {
			return res[0];
		}

		return null;
	}

	public getWindows(): VSCodeWindow[] {
		return WindowsManager.WINDOWS;
	}

	public getWindowCount(): number {
		return WindowsManager.WINDOWS.length;
	}

	private onWindowError(vscodeWindow: VSCodeWindow, error: WindowError): void {
		console.error(error === WindowError.CRASHED ? '[VS Code]: render process crashed!' : '[VS Code]: detected unresponsive');

		// Unresponsive
		if (error === WindowError.UNRESPONSIVE) {
			dialog.showMessageBox(vscodeWindow.win, {
				title: product.nameLong,
				type: 'warning',
				buttons: [nls.localize('reopen', "Reopen"), nls.localize('wait', "Keep Waiting"), nls.localize('close', "Close")],
				message: nls.localize('appStalled', "The window is no longer responding"),
				detail: nls.localize('appStalledDetail', "You can reopen or close the window or keep waiting."),
				noLink: true
			}, result => {
				if (result === 0) {
					vscodeWindow.reload();
				} else if (result === 2) {
					this.onBeforeWindowClose(vscodeWindow); // 'close' event will not be fired on destroy(), so run it manually
					vscodeWindow.win.destroy(); // make sure to destroy the window as it is unresponsive
				}
			});
		}

		// Crashed
		else {
			dialog.showMessageBox(vscodeWindow.win, {
				title: product.nameLong,
				type: 'warning',
				buttons: [nls.localize('reopen', "Reopen"), nls.localize('close', "Close")],
				message: nls.localize('appCrashed', "The window has crashed"),
				detail: nls.localize('appCrashedDetail', "We are sorry for the inconvenience! You can reopen the window to continue where you left off."),
				noLink: true
			}, result => {
				if (result === 0) {
					vscodeWindow.reload();
				} else if (result === 1) {
					this.onBeforeWindowClose(vscodeWindow); // 'close' event will not be fired on destroy(), so run it manually
					vscodeWindow.win.destroy(); // make sure to destroy the window as it has crashed
				}
			});
		}
	}

	private onBeforeWindowClose(win: VSCodeWindow): void {
		if (win.readyState !== ReadyState.READY) {
			return; // only persist windows that are fully loaded
		}

		// On Window close, update our stored state of this window
		const state: IWindowState = { workspacePath: win.openedWorkspacePath, uiState: win.serializeWindowState() };
		if (win.isPluginDevelopmentHost) {
			this.windowsState.lastPluginDevelopmentHostWindow = state;
		} else {
			this.windowsState.lastActiveWindow = state;

			this.windowsState.openedFolders.forEach(o => {
				if (this.isPathEqual(o.workspacePath, win.openedWorkspacePath)) {
					o.uiState = state.uiState;
				}
			});
		}
	}

	private onWindowClosed(win: VSCodeWindow): void {

		// Tell window
		win.dispose();

		// Remove from our list so that Electron can clean it up
		const index = WindowsManager.WINDOWS.indexOf(win);
		WindowsManager.WINDOWS.splice(index, 1);

		// Emit
		this.eventEmitter.emit(EventTypes.CLOSE, win.id);
	}

	private isPathEqual(pathA: string, pathB: string): boolean {
		if (pathA === pathB) {
			return true;
		}

		if (!pathA || !pathB) {
			return false;
		}

		pathA = path.normalize(pathA);
		pathB = path.normalize(pathB);

		if (pathA === pathB) {
			return true;
		}

		if (!platform.isLinux) {
			pathA = pathA.toLowerCase();
			pathB = pathB.toLowerCase();
		}

		return pathA === pathB;
	}

	toggleMenuBar(windowId: number): void {
		// Update in settings
		const menuBarHidden = this.storageService.getItem(VSCodeWindow.menuBarHiddenKey, false);
		const newMenuBarHidden = !menuBarHidden;
		this.storageService.setItem(VSCodeWindow.menuBarHiddenKey, newMenuBarHidden);

		// Update across windows
		WindowsManager.WINDOWS.forEach(w => w.setMenuBarVisibility(!newMenuBarHidden));

		// Inform user if menu bar is now hidden
		if (newMenuBarHidden) {
			const vscodeWindow = this.getWindowById(windowId);
			if (vscodeWindow) {
				vscodeWindow.send('vscode:showInfoMessage', nls.localize('hiddenMenuBar', "You can still access the menu bar by pressing the **Alt** key."));
			}
		}
	}
}<|MERGE_RESOLUTION|>--- conflicted
+++ resolved
@@ -156,14 +156,9 @@
 		@IStorageService private storageService: IStorageService,
 		@IEnvironmentService private environmentService: IEnvironmentService,
 		@ILifecycleService private lifecycleService: ILifecycleService,
-<<<<<<< HEAD
-		@IUpdateService private updateService: IUpdateService,
-		@IConfigurationService private configurationService: IConfigurationService,
-		@IBackupService private backupService: IBackupService
-=======
+		@IBackupService private backupService: IBackupService,
 		@IConfigurationService private configurationService: IConfigurationService,
 		@ITelemetryService private telemetryService: ITelemetryService
->>>>>>> 6155c3cd
 	) { }
 
 	onOpen(clb: (path: IPath) => void): () => void {
