--- conflicted
+++ resolved
@@ -10,15 +10,10 @@
 	"malicious": "Bu eklentinin sorunlu olduğu bildirildi.",
 	"installingMarketPlaceExtension": "Marketten eklenti yükleniyor...",
 	"uninstallingExtension": "Eklenti kaldırılıyor...",
-<<<<<<< HEAD
-	"enable": "Evet",
-	"doNotEnable": "Hayır",
-=======
 	"enableDependeciesConfirmation": "Bir eklentiyi etkinleştirdiğinizde onun bağımlılıkları da etkinleştirilir. Devam etmek istiyor musunuz?",
 	"enable": "Evet",
 	"doNotEnable": "Hayır",
 	"disableDependeciesConfirmation": "Eklentinin bağımlılıklarını da devre dışı bırakmak ister misiniz?",
->>>>>>> 8647b7c1
 	"yes": "Evet",
 	"no": "Hayır",
 	"cancel": "İptal",
