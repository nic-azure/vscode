--- conflicted
+++ resolved
@@ -8,7 +8,7 @@
 import { Codicon } from 'vs/base/common/codicons';
 import { KeyCode, KeyMod } from 'vs/base/common/keyCodes';
 import { Schemas } from 'vs/base/common/network';
-import { isWindows } from 'vs/base/common/platform';
+import { isWindows, isLinux } from 'vs/base/common/platform';
 import { withNullAsUndefined } from 'vs/base/common/types';
 import { URI } from 'vs/base/common/uri';
 import { ICodeEditorService } from 'vs/editor/browser/services/codeEditorService';
@@ -90,177 +90,6 @@
 	});
 };
 
-<<<<<<< HEAD
-
-export class CreateNewTerminalAction extends Action {
-
-	public static readonly ID = TERMINAL_COMMAND_ID.NEW;
-	public static readonly LABEL = localize('workbench.action.terminal.new', "Create New Integrated Terminal");
-	public static readonly SHORT_LABEL = localize('workbench.action.terminal.new.short', "New Terminal");
-
-	constructor(
-		id: string, label: string,
-		@ITerminalService private readonly _terminalService: ITerminalService,
-		@ICommandService private readonly _commandService: ICommandService,
-		@IWorkspaceContextService private readonly _workspaceContextService: IWorkspaceContextService
-	) {
-		super(id, label, 'terminal-action ' + ThemeIcon.asClassName(newTerminalIcon));
-	}
-
-	async run(event?: any) {
-		const folders = this._workspaceContextService.getWorkspace().folders;
-		if (event instanceof MouseEvent && (event.altKey || event.ctrlKey)) {
-			const activeInstance = this._terminalService.getActiveInstance();
-			if (activeInstance) {
-				const cwd = await getCwdForSplit(this._terminalService.configHelper, activeInstance);
-				this._terminalService.splitInstance(activeInstance, { cwd });
-				return;
-			}
-		}
-
-		if (this._terminalService.isProcessSupportRegistered) {
-			let instance: ITerminalInstance | undefined;
-			if (folders.length <= 1) {
-				// Allow terminal service to handle the path when there is only a
-				// single root
-				instance = this._terminalService.createTerminal(undefined);
-			} else {
-				const options: IPickOptions<IQuickPickItem> = {
-					placeHolder: localize('workbench.action.terminal.newWorkspacePlaceholder', "Select current working directory for new terminal")
-				};
-				const workspace = await this._commandService.executeCommand(PICK_WORKSPACE_FOLDER_COMMAND_ID, [options]);
-				if (!workspace) {
-					// Don't create the instance if the workspace picker was canceled
-					return;
-				}
-				instance = this._terminalService.createTerminal({ cwd: workspace.uri });
-			}
-			this._terminalService.setActiveInstance(instance);
-		}
-		await this._terminalService.showPanel(true);
-	}
-}
-
-export class SplitTerminalAction extends Action {
-	public static readonly ID = TERMINAL_COMMAND_ID.SPLIT;
-	public static readonly LABEL = localize('workbench.action.terminal.split', "Split Terminal");
-	public static readonly SHORT_LABEL = localize('workbench.action.terminal.split.short', "Split");
-	public static readonly HORIZONTAL_CLASS = 'terminal-action ' + Codicon.splitHorizontal.classNames;
-	public static readonly VERTICAL_CLASS = 'terminal-action ' + Codicon.splitVertical.classNames;
-
-	constructor(
-		id: string, label: string,
-		@ITerminalService private readonly _terminalService: ITerminalService,
-		@ICommandService private readonly _commandService: ICommandService,
-		@IWorkspaceContextService private readonly _workspaceContextService: IWorkspaceContextService
-	) {
-		super(id, label, SplitTerminalAction.HORIZONTAL_CLASS);
-	}
-
-	public async run(): Promise<any> {
-		await this._terminalService.doWithActiveInstance(async t => {
-			const cwd = await getCwdForSplit(this._terminalService.configHelper, t, this._workspaceContextService.getWorkspace().folders, this._commandService);
-			if (cwd === undefined) {
-				return undefined;
-			}
-			this._terminalService.splitInstance(t, { cwd });
-			return this._terminalService.showPanel(true);
-		});
-	}
-}
-
-export class SplitInActiveWorkspaceTerminalAction extends Action {
-	public static readonly ID = TERMINAL_COMMAND_ID.SPLIT_IN_ACTIVE_WORKSPACE;
-	public static readonly LABEL = localize('workbench.action.terminal.splitInActiveWorkspace', "Split Terminal (In Active Workspace)");
-
-	constructor(
-		id: string, label: string,
-		@ITerminalService private readonly _terminalService: ITerminalService
-	) {
-		super(id, label);
-	}
-
-	async run() {
-		await this._terminalService.doWithActiveInstance(async t => {
-			const cwd = await getCwdForSplit(this._terminalService.configHelper, t);
-			this._terminalService.splitInstance(t, { cwd });
-			await this._terminalService.showPanel(true);
-		});
-	}
-}
-
-export class TerminalPasteAction extends Action {
-
-	public static readonly ID = TERMINAL_COMMAND_ID.PASTE;
-	public static readonly LABEL = localize('workbench.action.terminal.paste', "Paste into Active Terminal");
-	public static readonly SHORT_LABEL = localize('workbench.action.terminal.paste.short', "Paste");
-
-	constructor(
-		id: string, label: string,
-		@ITerminalService private readonly _terminalService: ITerminalService
-	) {
-		super(id, label);
-	}
-
-	async run() {
-		this._terminalService.getActiveOrCreateInstance()?.paste();
-	}
-}
-
-export class TerminalPasteSelectionAction extends Action {
-
-	public static readonly ID = TERMINAL_COMMAND_ID.PASTE_SELECTION;
-	public static readonly LABEL = localize(TerminalPasteSelectionAction.ID, "Paste selection into Active Terminal");
-	public static readonly SHORT_LABEL = localize(`${TerminalPasteSelectionAction.ID}.short`, "Paste Selection");
-
-	constructor(
-		id: string, label: string,
-		@ITerminalService private readonly _terminalService: ITerminalService
-	) {
-		super(id, label);
-	}
-
-	async run() {
-		this._terminalService.getActiveOrCreateInstance()?.pasteSelection();
-	}
-}
-
-export class SelectDefaultShellWindowsTerminalAction extends Action {
-
-	public static readonly ID = TERMINAL_COMMAND_ID.SELECT_DEFAULT_SHELL;
-	public static readonly LABEL = localize('workbench.action.terminal.selectDefaultShell', "Select Default Shell");
-
-	constructor(
-		id: string, label: string,
-		@ITerminalService private readonly _terminalService: ITerminalService
-	) {
-		super(id, label);
-	}
-
-	async run() {
-		this._terminalService.selectDefaultShell();
-	}
-}
-
-export class ConfigureTerminalSettingsAction extends Action {
-
-	public static readonly ID = TERMINAL_COMMAND_ID.CONFIGURE_TERMINAL_SETTINGS;
-	public static readonly LABEL = localize('workbench.action.terminal.openSettings', "Configure Terminal Settings");
-
-	constructor(
-		id: string, label: string,
-		@IPreferencesService private readonly _preferencesService: IPreferencesService
-	) {
-		super(id, label);
-	}
-
-	async run() {
-		this._preferencesService.openSettings(false, '@feature:terminal');
-	}
-}
-
-=======
->>>>>>> 8ca6a56d
 const terminalIndexRe = /^([0-9]+): /;
 
 export class TerminalLaunchHelpAction extends Action {
@@ -1595,6 +1424,28 @@
 		});
 	}
 
+	if (BrowserFeatures.clipboard.readText && isLinux) {
+		registerAction2(class extends Action2 {
+			constructor() {
+				super({
+					id: TERMINAL_COMMAND_ID.PASTE_SELECTION,
+					title: { value: localize('workbench.action.terminal.pasteSelection', "Paste Selection into Active Terminal"), original: 'Paste Selection into Active Terminal' },
+					f1: true,
+					category,
+					precondition: KEYBINDING_CONTEXT_TERMINAL_PROCESS_SUPPORTED,
+					keybinding: [{
+						linux: { primary: KeyMod.Shift | KeyCode.Insert },
+						weight: KeybindingWeight.WorkbenchContrib,
+						when: KEYBINDING_CONTEXT_TERMINAL_FOCUS
+					}],
+				});
+			}
+			async run(accessor: ServicesAccessor) {
+				await accessor.get(ITerminalService).getActiveInstance()?.pasteSelection();
+			}
+		});
+	}
+
 	const switchTerminalTitle: ICommandActionTitle = { value: localize('workbench.action.terminal.switchTerminal', "Switch Terminal"), original: 'Switch Terminal' };
 	registerAction2(class extends Action2 {
 		constructor() {
