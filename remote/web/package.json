--- conflicted
+++ resolved
@@ -3,12 +3,8 @@
 	"version": "0.0.0",
 	"private": true,
 	"dependencies": {
-<<<<<<< HEAD
     "@microsoft/applicationinsights-web": "^2.6.4",
-    "@vscode/vscode-languagedetection": "1.0.12",
-=======
     "@vscode/vscode-languagedetection": "1.0.15",
->>>>>>> 263c781b
 		"iconv-lite-umd": "0.6.8",
 		"jschardet": "3.0.0",
 		"tas-client-umd": "0.1.4",
