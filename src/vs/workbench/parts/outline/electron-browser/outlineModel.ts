--- conflicted
+++ resolved
@@ -12,17 +12,10 @@
 import { IPosition } from 'vs/editor/common/core/position';
 import { Range, IRange } from 'vs/editor/common/core/range';
 import { first, size } from 'vs/base/common/collections';
-<<<<<<< HEAD
-import { isFalsyOrEmpty } from 'vs/base/common/arrays';
-import { commonPrefixLength } from 'vs/base/common/strings';
-
-export type FuzzyScore = [number, number[]];
-=======
 import { isFalsyOrEmpty, binarySearch } from 'vs/base/common/arrays';
 import { commonPrefixLength } from 'vs/base/common/strings';
 import { IMarker, MarkerSeverity } from 'vs/platform/markers/common/markers';
 import { onUnexpectedExternalError } from 'vs/base/common/errors';
->>>>>>> 8647b7c1
 
 export abstract class TreeElement {
 	abstract id: string;
@@ -40,7 +33,6 @@
 			if (container.children[candidateId] !== void 0) {
 				candidateId = `${container.id}/${candidate.name}_${candidate.definingRange.startLineNumber}_${candidate.definingRange.startColumn}`;
 			}
-<<<<<<< HEAD
 		}
 
 		let id = candidateId;
@@ -48,15 +40,6 @@
 			id = `${candidateId}_${i}`;
 		}
 
-=======
-		}
-
-		let id = candidateId;
-		for (let i = 0; container.children[id] !== void 0; i++) {
-			id = `${candidateId}_${i}`;
-		}
-
->>>>>>> 8647b7c1
 		return id;
 	}
 
