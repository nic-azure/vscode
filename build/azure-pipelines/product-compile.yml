--- conflicted
+++ resolved
@@ -82,17 +82,7 @@
       keyfile: ".build/arch, .build/terrapin, build/.cachesalt, .yarnrc, remote/.yarnrc, **/yarn.lock, !**/node_modules/**/yarn.lock, !**/.*/**/yarn.lock"
       targetfolder: "**/node_modules, !**/node_modules/**/node_modules"
       vstsFeed: "npm-vscode"
-<<<<<<< HEAD
-    condition: and(succeeded(), ne(variables['CacheExists-Compilation'], 'true'), ne(variables['CacheRestored'], 'true'))
-
-  # - script: |
-  #     set -e
-  #     yarn postinstall
-  #   displayName: Run postinstall scripts
-  #   condition: and(succeeded(), ne(variables['CacheExists-Compilation'], 'true'), eq(variables['CacheRestored'], 'true'))
-=======
     condition: and(succeeded(), ne(variables['CacheRestored'], 'true'))
->>>>>>> 4fae21b6
 
   # Mixin must run before optimize, because the CSS loader will inline small SVGs
   - script: |
