--- conflicted
+++ resolved
@@ -6,11 +6,7 @@
 import { lstat, Stats } from 'fs';
 import * as os from 'os';
 import * as path from 'path';
-<<<<<<< HEAD
-import { Selection, commands, Disposable, LineChange, MessageOptions, OutputChannel, Position, ProgressLocation, QuickPickItem, Range, SourceControlResourceState, TextDocumentShowOptions, TextEditor, Uri, ViewColumn, window, workspace, WorkspaceEdit, WorkspaceFolder } from 'vscode';
-=======
-import { commands, Disposable, LineChange, MessageOptions, OutputChannel, Position, ProgressLocation, QuickPickItem, Range, SourceControlResourceState, TextDocumentShowOptions, TextEditor, Uri, ViewColumn, window, workspace, WorkspaceEdit, WorkspaceFolder, TimelineItem, env } from 'vscode';
->>>>>>> 0fbda8ef
+import { commands, Disposable, LineChange, MessageOptions, OutputChannel, Position, ProgressLocation, QuickPickItem, Range, SourceControlResourceState, TextDocumentShowOptions, TextEditor, Uri, ViewColumn, window, workspace, WorkspaceEdit, WorkspaceFolder, TimelineItem, env, Selection } from 'vscode';
 import TelemetryReporter from 'vscode-extension-telemetry';
 import * as nls from 'vscode-nls';
 import { Branch, GitErrorCodes, Ref, RefType, Status, CommitOptions, RemoteSourceProvider } from './api/git';
@@ -1006,7 +1002,7 @@
 		}
 
 		await this._stageChanges(textEditor, [changes[index]]);
-		
+
 		const firstStagedLine = changes[index].modifiedStartLineNumber - 1;
 		textEditor.selections = [new Selection(firstStagedLine, 0, firstStagedLine, 0)];
 	}
@@ -1056,7 +1052,7 @@
 		}
 
 		await this._revertChanges(textEditor, [...changes.slice(0, index), ...changes.slice(index + 1)]);
-		
+
 		const firstStagedLine = changes[index].modifiedStartLineNumber - 1;
 		textEditor.selections = [new Selection(firstStagedLine, 0, firstStagedLine, 0)];
 	}
